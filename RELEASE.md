## upcoming

<<<<<<< HEAD
*   Bug fixes: EXP/LOG, unary +, case sensitivity of variables, comma 
    separator in PRINT, VAL tolerates erroneous input and returns 0.
=======
*   Switched from generated to handwritten recursive descent parser.
*   Bug fixes: EXP/LOG, unary +, case sensitivity of variables, comma 
    separator in PRINT.
>>>>>>> 902db7cb

## 0.11

*   Passes BC3-Test, with one exception: "SR 270 berechnet nicht den
    Stringraum" ("subroutine 270 does not compute string space"): the test 
    expects memory to be less after allocating a long string. Since memory 
    management is entirely the JVM's job in this BASICODE implementation, we
    cannot honour the expectation of memory being utterly limited.

## 0.10

*   File picker pops up if no BASICODE source file is given on the command line.

## 0.9

First release. Haughtily high releaase number. Rather complete but "here be 
dragons".

*   Most well-behaved BASICODE programs should run.

*   Function keys likely don't work.

*   Not tested on any operating system other than macOS.<|MERGE_RESOLUTION|>--- conflicted
+++ resolved
@@ -1,13 +1,8 @@
 ## upcoming
 
-<<<<<<< HEAD
+*   Switched from generated to handwritten recursive descent parser.
 *   Bug fixes: EXP/LOG, unary +, case sensitivity of variables, comma 
     separator in PRINT, VAL tolerates erroneous input and returns 0.
-=======
-*   Switched from generated to handwritten recursive descent parser.
-*   Bug fixes: EXP/LOG, unary +, case sensitivity of variables, comma 
-    separator in PRINT.
->>>>>>> 902db7cb
 
 ## 0.11
 
